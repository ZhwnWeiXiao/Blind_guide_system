--- conflicted
+++ resolved
@@ -1,767 +1,767 @@
-import os
-import cv2
-import torch
-import numpy as np
-import time
-from speak_queue_manager import SpeechQueueManager
-from PIL import Image, ImageDraw, ImageFont
-
-# Ensure sort.py is in the same directory
-from sort import Sort
-from ultralytics import YOLO
-
-# Temporal Transformer for sequence modeling (3-layer patch-based)
-from temporal_transformer import TemporalTransformer
-
-# Initialize transformer; moved to device inside ``main``.
-# Uses single-camera frames for temporal context.
-transformer = TemporalTransformer()
-
-# Global speech queue manager
-speech_mgr = SpeechQueueManager()
-
-
-def yolov12_detect(model, img, conf_threshold, iou_threshold, target_classes=None, imgsz=640):
-    """
-    Detects objects using the YOLOv12 model.
-    """
-    img_rgb = cv2.cvtColor(img, cv2.COLOR_BGR2RGB)
-    results = model.predict(source=img_rgb, imgsz=img_rgb.shape[1] if imgsz == 'auto' else imgsz, conf=conf_threshold, iou=iou_threshold, classes=target_classes, verbose=False)
-    detections = []
-    for r in results:
-        boxes = r.boxes
-        for box in boxes:
-            x1, y1, x2, y2 = map(int, box.xyxy[0].tolist())
-            confidence = float(box.conf[0])
-            class_id = int(box.cls[0])
-            detections.append([x1, y1, x2, y2, confidence, class_id])
-    if detections:
-        return np.array(detections, dtype=np.float32)
-    else:
-        return np.empty((0, 6), dtype=np.float32)
-
-def load_yolov12_model(weights_path):
-    """
-    Loads the YOLOv12 model.
-    """
-    print(f"Loading YOLOv12 model: {weights_path}...")
-    try:
-        model = YOLO(weights_path)
-        print("YOLOv12 model loaded successfully.")
-        return model
-    except Exception as e:
-        print(f"Error: Could not load YOLOv12 model. Check weights path or if the file is corrupted.\nError message: {e}")
-        return None
-
-def midas_value_to_distance(midas_value, K, C, max_valid_midas_value, min_valid_midas_value, return_raw=False):
-    """
-    Converts raw MiDaS depth values to approximate distance (meters).
-    """
-    if return_raw:
-        return midas_value
-
-    clamped_midas_value = np.clip(midas_value, min_valid_midas_value, max_valid_midas_value)
-
-    if clamped_midas_value <= C:
-        return float('inf')
-
-    denominator = clamped_midas_value - C
-    distance = K / denominator
-    return distance
-
-
-def normalize_brightness(img_rgb):
-    """Apply CLAHE to the V channel of an RGB image to reduce lighting variance."""
-    hsv = cv2.cvtColor(img_rgb, cv2.COLOR_RGB2HSV)
-    v = hsv[:, :, 2]
-    clahe = cv2.createCLAHE(clipLimit=2.0, tileGridSize=(8, 8))
-    hsv[:, :, 2] = clahe.apply(v)
-    return cv2.cvtColor(hsv, cv2.COLOR_HSV2RGB)
-
-
-def assess_collision_and_route(objects_info, distance_thresh):
-    """Assess potential collision threats and suggest a safe route.
-
-    Args:
-        objects_info: list of tuples ``(class_name, distance, track_id, direction,
-            is_static, in_main_path, fast_approach)`` produced in the main loop.
-        distance_thresh: float distance threshold in meters to consider objects
-            as potential hazards.
-
-    Returns:
-        A tuple ``(collision_msg, route_msg)`` where ``collision_msg`` describes
-        the most imminent threat (empty if none) and ``route_msg`` provides a
-        recommended direction to move.
-    """
-
-    if not objects_info:
-        return "", ""
-
-    left_blocked = any(obj[3] == "左前" and obj[1] <= distance_thresh for obj in objects_info)
-    right_blocked = any(obj[3] == "右前" and obj[1] <= distance_thresh for obj in objects_info)
-    center_blocked = any(obj[3] == "前方" and obj[1] <= distance_thresh for obj in objects_info)
-
-    # Consider obstacles in the main path that are either static or approaching quickly
-    threats = [
-        obj for obj in objects_info
-        if obj[5] and obj[1] <= distance_thresh and (obj[4] or obj[6])
-    ]
-
-    collision_msg = ""
-    if threats:
-        class_name, dist, _, direction, _, _, fast = min(threats, key=lambda x: x[1])
-        if fast:
-            collision_msg = f"{direction} {dist:.1f}公尺有快速接近的障礙物：{class_name}"
-        else:
-            collision_msg = f"{direction} {dist:.1f}公尺有障礙物：{class_name}"
-
-    route_msg = ""
-    if center_blocked:
-        if not left_blocked and not right_blocked:
-            route_msg = "建議直行"
-        elif not left_blocked:
-            route_msg = "建議向左行走"
-        elif not right_blocked:
-            route_msg = "建議向右行走"
-        else:
-            route_msg = "建議停下並等待"
-
-    return collision_msg, route_msg
-
-# --- Main Function (now accepts pre-loaded models and device) ---
-def main(video_path, yolo_model, midas_model, midas_transform, device, output_video_path=None,
-           conf_threshold=0.4,
-           iou_threshold=0.5,
-           yolo_imgsz=640,
-           sort_max_age=5,
-           sort_min_hits=1,
-           sort_iou_threshold=0.3,
-           target_classes=None,
-           process_fps=10,
-           midas_output_scale_factor=1.0,
-           # MiDaS depth value to distance conversion parameters
-           MIDAS_K_CONVERT=1600,
-           MIDAS_C_CONVERT=393,
-           MIDAS_MAX_VALID_VALUE=3000,
-           MIDAS_MIN_VALID_VALUE=460,
-           display_raw_midas_value=False,
-           # Obstacle Alert Parameter
-           OBSTACLE_ALERT_DISTANCE=5.0,
-           # New: Percentage of frame width considered as the "main path" for alerts
-           MAIN_PATH_CENTER_WIDTH_PERCENTAGE=0.4, # e.g., 0.4 for middle 40%
-           # Danger Assessment Parameters (simplified, only distance weight will be used effectively)
-           DANGER_MAX_DISTANCE=15.0,
-           DANGER_MIN_SAFE_DISTANCE=2.0,
-           WEIGHT_DISTANCE=100,
-           WEIGHT_VELOCITY=0,
-           WEIGHT_ACCELERATION=0,
-           # Voice alert cooldown time (seconds)
-           VOICE_ALERT_COOLDOWN_OBSTACLE=3.0,
-           VOICE_ALERT_COOLDOWN_LIGHT=5.0,
-           DANGER_RESET_COOLDOWN=2.0,
-           # Screen display parameters
-           screen_width=1920,
-           screen_height=1080
-           ):
-
-    # Initialize SORT tracker (moved inside main as it's stateful per video)
-    mot_tracker = Sort(max_age=sort_max_age, min_hits=sort_min_hits, iou_threshold=sort_iou_threshold)
-
-    last_alert_time = 0
-    last_spoken_alert_message = ""
-    last_effective_danger_level = "Safe"
-    global transformer
-    transformer = transformer.to(device)
-    transformer.eval()
-    FRAME_BUFFER_SIZE = 8
-    frame_buffer = []
-    fast_approach_flag = False
-
-    cap = cv2.VideoCapture(video_path)
-    if not cap.isOpened():
-        print(f"Error: Could not open video source {video_path}")
-        return
-
-    fps_video = int(cap.get(cv2.CAP_PROP_FPS))
-    if fps_video == 0:
-        fps_video = 30
-    frame_skip = max(1, int(round(fps_video / process_fps)))
-    output_fps = max(1, fps_video // frame_skip)
-    print(f"Input FPS: {fps_video}. Processing every {frame_skip} frame(s) (~{output_fps} FPS).")
-    original_width = int(cap.get(cv2.CAP_PROP_FRAME_WIDTH))
-    original_height = int(cap.get(cv2.CAP_PROP_FRAME_HEIGHT))
-    
-    if original_width == 0 or original_height == 0:
-        print("Warning: Video properties not read correctly. Defaulting to 640x480.")
-        original_width = 640
-        original_height = 480
-
-    # Calculate main path boundaries for alerts
-    main_path_left_bound = original_width * (0.5 - MAIN_PATH_CENTER_WIDTH_PERCENTAGE / 2)
-    main_path_right_bound = original_width * (0.5 + MAIN_PATH_CENTER_WIDTH_PERCENTAGE / 2)
-    print(f"Main path for alerts: X from {main_path_left_bound:.0f} to {main_path_right_bound:.0f} (total width {original_width})")
-
-
-    out = None
-    output_video_width = original_width
-    output_video_height = original_height
-    if output_video_path:
-        fourcc = cv2.VideoWriter_fourcc(*'mp4v')
-        out = cv2.VideoWriter(output_video_path, fourcc, output_fps, (output_video_width, output_video_height))
-
-    print(f"Starting to process video: {video_path} at ~{output_fps} FPS...")
-    frame_count = 0
-    raw_frame_idx = 0
-
-    MODEL_CLASSES = ['bicycle', 'bus', 'car', 'dog', 'Pedestrian Green Light',
-                     'Pedestrian Red Light', 'person', 'scooter',
-                     'Traffic Light Green', 'Traffic Light Red', 'Traffic Light Yellow',
-                     'transformer', 'truck']
-
-    PEDESTRIAN_GREEN_LIGHT_ID = MODEL_CLASSES.index('Pedestrian Green Light') if 'Pedestrian Green Light' in MODEL_CLASSES else -1
-    PEDESTRIAN_RED_LIGHT_ID = MODEL_CLASSES.index('Pedestrian Red Light') if 'Pedestrian Red Light' in MODEL_CLASSES else -1
-    TRAFFIC_LIGHT_GREEN_ID = MODEL_CLASSES.index('Traffic Light Green') if 'Traffic Light Green' in MODEL_CLASSES else -1
-    TRAFFIC_LIGHT_RED_ID = MODEL_CLASSES.index('Traffic Light Red') if 'Traffic Light Red' in MODEL_CLASSES else -1
-    TRAFFIC_LIGHT_YELLOW_ID = MODEL_CLASSES.index('Traffic Light Yellow') if 'Traffic Light Yellow' in MODEL_CLASSES else -1
-    
-    STATIC_OBSTACLE_CLASSES = ['transformer', 'bicycle', 'scooter', 'car', 'truck', 'bus'] # Added truck and bus
-
-    depth_map_cached = None
-    output_display_depth_cached = None
-
-    tracked_object_distance_history = {}
-    DISTANCE_HISTORY_LENGTH = 8
-
-    tracked_object_midas_history = {}
-    MIDAS_HISTORY_LENGTH = 15
-    MIDAS_TRIM_PERCENTAGE = 0.1
-
-    CHINESE_FONT_PATH = 'C:/Windows/Fonts/simhei.ttf' # Default Windows Chinese font
-
-    try:
-        font_size = 90
-        font_pil = ImageFont.truetype(CHINESE_FONT_PATH, font_size)
-    except IOError:
-        print(f"Warning: Could not load Chinese font from {CHINESE_FONT_PATH}. Chinese characters may not display correctly.")
-        font_pil = ImageFont.load_default()
-
-    while True:
-        ret, frame = cap.read()
-        if not ret:
-            break
-
-        raw_frame_idx += 1
-<<<<<<< HEAD
-        is_detection_frame = (raw_frame_idx % frame_skip == 0)
-        if not is_detection_frame:
-=======
-        if raw_frame_idx % frame_skip != 0:
->>>>>>> 345e395d
-            continue
-
-        frame_count += 1
-
-        # Maintain temporal frame buffer
-        frame_tensor_buffer = torch.from_numpy(cv2.cvtColor(frame, cv2.COLOR_BGR2RGB)).permute(2, 0, 1).float() / 255.0
-        frame_buffer.append(frame_tensor_buffer)
-        if len(frame_buffer) > FRAME_BUFFER_SIZE:
-            frame_buffer.pop(0)
-
-        detections_yolo = yolov12_detect(yolo_model, frame, conf_threshold, iou_threshold, target_classes, yolo_imgsz)
-
-        img_rgb_midas = cv2.cvtColor(frame, cv2.COLOR_BGR2RGB)
-        img_rgb_midas = normalize_brightness(img_rgb_midas)
-
-        input_batch_midas = midas_transform(img_rgb_midas).to(device)
-
-        with torch.no_grad():
-            prediction_midas = midas_model(input_batch_midas)
-
-            target_height_midas = int(img_rgb_midas.shape[0] * midas_output_scale_factor)
-            target_width_midas = int(img_rgb_midas.shape[1] * midas_output_scale_factor)
-
-            prediction_midas = torch.nn.functional.interpolate(
-                prediction_midas.unsqueeze(1),
-                size=(target_height_midas, target_width_midas),
-                mode="bicubic",
-                align_corners=False,
-            ).squeeze()
-
-        depth_map_cached = prediction_midas.cpu().numpy()
-
-        grayscale_depth_output = cv2.normalize(depth_map_cached, None, 0, 255, cv2.NORM_MINMAX, cv2.CV_8U)
-        output_display_depth_cached = cv2.cvtColor(grayscale_depth_output, cv2.COLOR_GRAY2BGR)
-
-        if len(frame_buffer) == FRAME_BUFFER_SIZE:
-            with torch.no_grad():
-                seq_tensor = torch.stack(frame_buffer).to(device)
-                temporal_feats = transformer(seq_tensor)
-                if temporal_feats.size(0) >= 2:
-                    motion_score = (temporal_feats[-1] - temporal_feats[-2]).pow(2).mean().sqrt().item()
-                    fast_approach_flag = motion_score > 0.5
-                else:
-                    fast_approach_flag = False
-        else:
-            fast_approach_flag = False
-
-        tracks = mot_tracker.update(detections_yolo)
-
-        if output_display_depth_cached is not None:
-            raw_midas_map = depth_map_cached
-        else:
-            raw_midas_map = np.zeros(frame.shape[:2], dtype=np.float32)
-
-        all_detected_objects_info = [] # (class_name, distance, track_id, direction_text, is_static_obstacle, in_main_alert_path, fast_approach_flag)
-
-        pedestrian_red_light_detected = False
-        pedestrian_green_light_detected = False
-        traffic_light_red_detected = False
-        traffic_light_yellow_detected = False
-        traffic_light_green_detected = False
-
-        pil_img = Image.fromarray(cv2.cvtColor(frame, cv2.COLOR_BGR2RGB))
-        draw = ImageDraw.Draw(pil_img)
-
-        for track in tracks:
-            if len(track) < 7: # Ensure class_id is present
-                continue
-
-            x1_trk, y1_trk, x2_trk, y2_trk = map(int, track[:4])
-            track_id = int(track[4])
-            class_id = int(track[5])
-
-            class_name = "Unknown"
-            if 0 <= class_id < len(MODEL_CLASSES):
-                class_name = MODEL_CLASSES[class_id]
-            
-            is_static_obstacle = class_name in STATIC_OBSTACLE_CLASSES
-
-            if class_id == PEDESTRIAN_RED_LIGHT_ID:
-                pedestrian_red_light_detected = True
-            elif class_id == PEDESTRIAN_GREEN_LIGHT_ID:
-                pedestrian_green_light_detected = True
-            elif class_id == TRAFFIC_LIGHT_RED_ID:
-                traffic_light_red_detected = True
-            elif class_id == TRAFFIC_LIGHT_YELLOW_ID:
-                traffic_light_yellow_detected = True
-            elif class_id == TRAFFIC_LIGHT_GREEN_ID:
-                traffic_light_green_detected = True
-
-            object_region_x1 = max(0, x1_trk)
-            object_region_y1 = max(0, y1_trk)
-            object_region_x2 = min(raw_midas_map.shape[1], x2_trk)
-            object_region_y2 = min(raw_midas_map.shape[0], y2_trk)
-
-            current_avg_midas_value = None
-            if object_region_x2 > object_region_x1 and \
-               object_region_y2 > object_region_y1:
-                object_midas_region = raw_midas_map[object_region_y1:object_region_y2,
-                                                    object_region_x1:object_region_x2]
-
-                if object_midas_region.size > 0:
-                    sorted_midas_values = np.sort(object_midas_region.flatten())
-                    start_idx = int(len(sorted_midas_values) * MIDAS_TRIM_PERCENTAGE)
-                    end_idx = int(len(sorted_midas_values) * (1 - MIDAS_TRIM_PERCENTAGE))
-
-                    if end_idx > start_idx:
-                        trimmed_midas_values = sorted_midas_values[start_idx:end_idx]
-                        current_avg_midas_value = np.median(trimmed_midas_values)
-                    else:
-                        current_avg_midas_value = np.median(object_midas_region)
-
-            smoothed_midas_value = None
-            if current_avg_midas_value is not None:
-                if track_id not in tracked_object_midas_history:
-                    tracked_object_midas_history[track_id] = []
-
-                tracked_object_midas_history[track_id].append((current_avg_midas_value, frame_count))
-
-                if len(tracked_object_midas_history[track_id]) > MIDAS_HISTORY_LENGTH:
-                    tracked_object_midas_history[track_id].pop(0)
-
-                if len(tracked_object_midas_history[track_id]) > 0:
-                    midas_values_only = [val[0] for val in tracked_object_midas_history[track_id]]
-                    smoothed_midas_value = np.median(midas_values_only)
-
-            current_distance = None
-            distance_text = "D:N/A"
-
-            if smoothed_midas_value is not None:
-                if display_raw_midas_value:
-                    current_value_to_display = midas_value_to_distance(smoothed_midas_value,
-                                                                         K=MIDAS_K_CONVERT, C=MIDAS_C_CONVERT,
-                                                                         max_valid_midas_value=MIDAS_MAX_VALID_VALUE,
-                                                                         min_valid_midas_value=MIDAS_MIN_VALID_VALUE,
-                                                                         return_raw=True)
-                    distance_text = f"D_raw:{current_value_to_display:.2f}"
-                    current_distance = float('inf')
-                else:
-                    current_distance = midas_value_to_distance(smoothed_midas_value,
-                                                                 K=MIDAS_K_CONVERT, C=MIDAS_C_CONVERT,
-                                                                 max_valid_midas_value=MIDAS_MAX_VALID_VALUE,
-                                                                 min_valid_midas_value=MIDAS_MIN_VALID_VALUE)
-                    display_max_dist = DANGER_MAX_DISTANCE * 2
-                    if current_distance is not None and current_distance != float('inf'):
-                        if current_distance <= display_max_dist:
-                            distance_text = f"D:{current_distance:.2f}m"
-                        else:
-                            distance_text = f"D:>{int(display_max_dist)}m"
-                    else:
-                        distance_text = "D:N/A"
-
-            is_object_too_far = False
-            if current_distance is None or \
-               current_distance == float('inf') or \
-               (not display_raw_midas_value and current_distance > DANGER_MAX_DISTANCE * 1.5):
-                is_object_too_far = True
-                if track_id in tracked_object_distance_history:
-                    del tracked_object_distance_history[track_id]
-
-            box_color_rgb = (255, 165, 0) # Orange
-            text_color_individual = (255, 255, 255)
-
-            center_x_bbox = (x1_trk + x2_trk) / 2
-            left_zone_end_x = original_width * 0.35
-            right_zone_start_x = original_width * 0.65
-            
-            direction_text = "前方"
-            if center_x_bbox < left_zone_end_x:
-                direction_text = "左前"
-            elif center_x_bbox > right_zone_start_x:
-                direction_text = "右前"
-
-            # Determine if the object is in the "main path" for voice alerts
-            in_main_alert_path = False
-            if main_path_left_bound <= center_x_bbox <= main_path_right_bound:
-                in_main_alert_path = True
-
-
-            if not is_object_too_far and current_distance is not None and \
-               not display_raw_midas_value and \
-               class_id not in [PEDESTRIAN_GREEN_LIGHT_ID, PEDESTRIAN_RED_LIGHT_ID,
-                                 TRAFFIC_LIGHT_GREEN_ID, TRAFFIC_LIGHT_RED_ID, TRAFFIC_LIGHT_YELLOW_ID]:
-                # Store all relevant information, including whether it's in the main alert path
-                all_detected_objects_info.append((class_name, current_distance, track_id, direction_text, is_static_obstacle, in_main_alert_path, fast_approach_flag))
-
-            draw.rectangle([(x1_trk, y1_trk), (x2_trk, y2_trk)], outline=box_color_rgb, width=2)
-
-            text_lines = [
-                f"ID:{track_id} {class_name}",
-            ]
-
-            if not display_raw_midas_value:
-                text_lines.append(distance_text)
-            
-            text_lines.append(f"方向:{direction_text}")
-
-            y_offset = y1_trk
-            for i, line in enumerate(text_lines):
-                bbox = draw.textbbox((0, 0), line, font=font_pil)
-                text_width = bbox[2] - bbox[0]
-                text_height = bbox[3] - bbox[1]
-
-                text_x_bg = x1_trk
-                text_y_bg = y_offset - (text_height) - 5
-
-                if text_y_bg < 0:
-                    text_y_bg = y1_trk + (i * (text_height + 5)) + 5
-                    if y_offset < y1_trk:
-                        y_offset = text_y_bg
-
-                draw.rectangle([(text_x_bg, text_y_bg), (text_x_bg + text_width, text_y_bg + text_height)], fill=(0, 0, 0))
-                draw.text((text_x_bg, text_y_bg), line, font=font_pil, fill=text_color_individual)
-
-                if text_y_bg < y1_trk:
-                    y_offset = text_y_bg - 5
-                else:
-                    y_offset = text_y_bg + text_height + 5
-
-        frame = cv2.cvtColor(np.array(pil_img), cv2.COLOR_RGB2BGR)
-
-        if all_detected_objects_info:
-            # Sort by distance for general printing, not necessarily for voice alert logic
-            all_detected_objects_info.sort(key=lambda x: x[1]) 
-            print(f"\n--- Frame {frame_count}: Detected Objects ---")
-            for i, (class_name, distance, track_id, direction, is_static_obstacle, in_main_path, fast_approach) in enumerate(all_detected_objects_info[:5]):
-                static_status = "(靜態)" if is_static_obstacle else "(移動)"
-                main_path_status = "(主路徑)" if in_main_path else "(側邊)"
-                approach_status = "(快速接近)" if fast_approach else ""
-                print(f"  {i+1}. ID: {track_id}, 物體: {class_name}{static_status}{main_path_status}{approach_status}, 距離: {distance:.2f}m, 方向: {direction}")
-        else:
-            if frame_count % 30 == 0:
-                print(f"\n--- Frame {frame_count}: 未檢測到任何物體 ---")
-
-        current_time = time.time()
-        alert_message = ""
-        current_frame_effective_level = "Safe"
-
-        if not display_raw_midas_value:
-            alert_priority_order = {
-                "Safe": 0,
-                "Obstacle Alert": 1,
-                "Traffic Green": 2,
-                "Pedestrian Green": 3,
-                "Traffic Yellow": 4,
-                "Traffic Red": 5,
-                "Pedestrian Red": 6
-            }
-
-            if pedestrian_red_light_detected:
-                alert_message = "行人紅燈，請等待。"
-                current_frame_effective_level = "Pedestrian Red"
-            elif traffic_light_red_detected:
-                alert_message = "紅燈，請等待。"
-                current_frame_effective_level = "Traffic Red"
-            # Use transformer motion cues and depth to assess collision threats and plan route
-            else:
-                collision_msg, route_msg = assess_collision_and_route(
-                    all_detected_objects_info, OBSTACLE_ALERT_DISTANCE
-                )
-                if collision_msg:
-                    alert_message = collision_msg
-                    if route_msg:
-                        alert_message = f"{alert_message}，{route_msg}"
-                    alert_message += "，請注意！"
-                    current_frame_effective_level = "Obstacle Alert"
-            
-            # Continue with other light alerts if no critical obstacle alert
-            if not alert_message: # Only check other conditions if no alert has been set yet
-                if traffic_light_yellow_detected:
-                    alert_message = "黃燈，請注意！"
-                    current_frame_effective_level = "Traffic Yellow"
-                elif pedestrian_green_light_detected:
-                    alert_message = "行人綠燈，請通行。"
-                    current_frame_effective_level = "Pedestrian Green"
-                elif traffic_light_green_detected:
-                    alert_message = "綠燈，請通行。"
-                    current_frame_effective_level = "Traffic Green"
-
-
-            should_speak = False
-
-            if alert_message and is_detection_frame:
-                current_level_priority = alert_priority_order.get(current_frame_effective_level, 0)
-                last_level_priority = alert_priority_order.get(last_effective_danger_level, 0)
-
-                if current_level_priority > last_level_priority:
-                    should_speak = True
-                elif current_level_priority == last_level_priority and alert_message != last_spoken_alert_message:
-                    should_speak = True
-                elif current_level_priority == last_level_priority and alert_message == last_spoken_alert_message:
-                    # ✅ 修正：以語音播報所需時間作為冷卻間隔，防止過度重複播報
-                    cooldown_to_use = 3.5
-
-                    if (current_time - last_alert_time > cooldown_to_use):
-                        should_speak = True
-
-                if should_speak:
-                    speech_mgr.enqueue(alert_message)
-                    last_alert_time = current_time
-                    last_spoken_alert_message = alert_message
-                    last_effective_danger_level = current_frame_effective_level
-                    print(f"  ACTION: Speaking: '{alert_message}'")
-            elif is_detection_frame:
-                # 若無警告訊息，且冷卻時間已過，則重置語音狀態以便下次播報
-                if last_spoken_alert_message and (current_time - last_alert_time > DANGER_RESET_COOLDOWN):
-                    last_spoken_alert_message = ""
-                    last_effective_danger_level = "Safe"
-
-        combined_output_frame = frame.copy()
-
-        display_width_current = combined_output_frame.shape[1]
-        display_height_current = combined_output_frame.shape[0]
-
-        scale_factor_w = 1.0
-        scale_factor_h = 1.0
-        if display_width_current > screen_width:
-            scale_factor_w = screen_width / display_width_current
-        if display_height_current > screen_height:
-            scale_factor_h = screen_height / display_height_current
-
-        scale = min(scale_factor_w, scale_factor_h)
-
-        display_width_scaled = int(display_width_current * scale * 0.4) # Adjusted for better view on common screens
-        display_height_scaled = int(display_height_current * scale * 0.4)
-
-        window_name = "Obstacle Detection and Alert for Visually Impaired"
-        cv2.namedWindow(window_name, cv2.WINDOW_NORMAL)
-        cv2.resizeWindow(window_name, display_width_scaled, display_height_scaled)
-
-        cv2.imshow(window_name, combined_output_frame)
-
-        if out:
-            if combined_output_frame.shape[1] != output_video_width or \
-               combined_output_frame.shape[0] != output_video_height:
-                resized_for_output = cv2.resize(combined_output_frame, (output_video_width, output_video_height))
-                out.write(resized_for_output)
-            else:
-                out.write(combined_output_frame)
-
-        if cv2.waitKey(1) & 0xFF == ord('q'):
-            break
-
-    cap.release()
-    if out:
-        out.release()
-    cv2.destroyAllWindows()
-    print(f"Video: {video_path} processing complete.")
-
-
-if __name__ == '__main__':
-    # Set inference device (GPU preferred)
-    device = 'cuda' if torch.cuda.is_available() else 'cpu'
-    print(f"Detected compute device: {device}")
-
-    if device == 'cuda':
-        torch.backends.cudnn.benchmark = True
-
-    # --- Configuration Parameters ---
-    # 請根據您的實際文件路徑和需求修改以下參數！
-    # VVVVVV 請將此路徑替換為您 YOLOv12 模型權重檔案的實際路徑 VVVVVV
-    YOUR_YOLOV12_WEIGHTS = 'D:/yolov12/runs/detect/blind_guide_yolov12_s_run_1/weights/best.pt'
-    # ^^^^^^^^^^^^^^^^^^^^^^^^^^^^^^^^^^^^^^^^^^^^^^^^^^^^^^^^^^^^^^^^^^
-
-    # --- 影片偵測設定 ---
-    # VVVVVV 請將此路徑替換為您要偵測影片的資料夾路徑 VVVVVV
-    VIDEO_FOLDER_PATH = 'D:/yolov12/blind guide.v5i.yolov12/test/video'
-    # ^^^^^^^^^^^^^^^^^^^^^^^^^^^^^^^^^^^^^^^^^^^^^^^^^^^^^^
-    
-    # 預期的影片檔案副檔名
-    VIDEO_EXTENSIONS = ['.mp4', '.avi', '.mov', '.mkv', '.flv', '.wmv']
-
-    # 不保存輸出影片，因此設置為 None
-    OUTPUT_VIDEO_PATH = None 
-
-    MIDAS_MODEL_TYPE = "DPT_Hybrid" # Options: "DPT_Hybrid", "DPT_Large", "MiDaS_small"
-
-    # YOLO and SORT Parameters
-    CONF_THRESHOLD = 0.25           # Detection confidence threshold
-    IOU_THRESHOLD = 0.5             # IoU threshold for Non-Maximum Suppression (NMS)
-    YOLO_IMGSZ = 640                # YOLO input image size (can be int or 'auto')
-    SORT_MAX_AGE = 10               # SORT tracker: Maximum number of frames an object can be missing
-    SORT_MIN_HITS = 1               # Reduced to 1 so tracks persist even when detections are not continuous
-    SORT_IOU_THRESHOLD = 0.3        # SORT tracker: IoU threshold for object matching
-
-    TARGET_CLASSES = None           # List of specific classes to detect (None for all classes)
-
-    PROCESS_FPS = 10               # Downsample input video to this FPS for processing
-
-    MIDAS_OUTPUT_SCALE_FACTOR = 1.0 # Scaling factor for MiDaS output depth map (1.0 means same size as input frame)
-
-    # --- MiDaS Distance Conversion K and C Parameters ---
-    MIDAS_K_CONVERT = 3000
-    MIDAS_C_CONVERT = 450
-    MIDAS_MAX_VALID_VALUE = 3000
-    MIDAS_MIN_VALID_VALUE = 460 # Make sure this is greater than C_CONVERT
-
-    display_raw_midas_value=False
-
-    # --- OBSTACLE ALERT DISTANCE ---
-    OBSTACLE_ALERT_DISTANCE = 5.0 # 靜態障礙物提醒距離 (公尺)
-
-    # NEW: 主行徑路徑中央寬度百分比 (用於語音警報篩選)
-    # 例如：0.4 表示只對畫面中央 40% 寬度內的障礙物發出語音警報
-    MAIN_PATH_CENTER_WIDTH_PERCENTAGE = 0.4 
-
-    # Danger Assessment Parameters (內部計算用，不影響語音提醒分類)
-    DANGER_MAX_DISTANCE = 15.0 # 最大考慮距離
-    DANGER_MIN_SAFE_DISTANCE = 0.5 # 最小安全距離 (例如，如果物體距離小於此，則視為極近)
-    WEIGHT_DISTANCE = 100 # 距離權重為100%，表示只考慮距離
-    WEIGHT_VELOCITY = 0   # 速度權重設為0
-    WEIGHT_ACCELERATION = 0 # 加速度權重設為0
-
-    # --- VOICE ALERT COOLDOWN TIMES ---
-    VOICE_ALERT_COOLDOWN_OBSTACLE=3.0 # 靜態障礙物語音提示冷卻時間
-    VOICE_ALERT_COOLDOWN_LIGHT=5.0 # 交通燈語音提示冷卻時間
-    DANGER_RESET_COOLDOWN = 2.0 # 當沒有危險時，語音提示重置的冷卻時間
-
-    # Your screen resolution (please modify these values according to your actual setup!)
-    YOUR_SCREEN_WIDTH = 3840
-    YOUR_SCREEN_HEIGHT = 2160
-
-    print("\n--- 載入模型和初始化語音引擎 ---")
-    # 載入 YOLO 模型
-    yolo_model_loaded = load_yolov12_model(YOUR_YOLOV12_WEIGHTS)
-    if yolo_model_loaded is None:
-        print("無法載入 YOLO 模型，程式終止。")
-        exit()
-
-    # 載入 MiDaS 模型和轉換器
-    print(f"Loading MiDaS model ({MIDAS_MODEL_TYPE})... This might take some time to download (only first time).")
-    try:
-        midas_model_loaded = torch.hub.load("intel-isl/MiDaS", MIDAS_MODEL_TYPE)
-        midas_model_loaded.to(device)
-        midas_model_loaded.eval()
-        print("MiDaS model loaded successfully.")
-    except Exception as e:
-        print(f"Error: Could not load MiDaS model '{MIDAS_MODEL_TYPE}'. Check network connection or model name.\nError message: {e}")
-        exit()
-
-    print("Loading MiDaS image transforms...")
-    try:
-        midas_transforms_loaded = torch.hub.load("intel-isl/MiDaS", "transforms")
-        if MIDAS_MODEL_TYPE in ["DPT_Large", "DPT_Hybrid"]:
-            transform_midas_loaded = midas_transforms_loaded.dpt_transform
-        elif MIDAS_MODEL_TYPE == "MiDaS_small":
-            transform_midas_loaded = midas_transforms_loaded.small_transform
-        else:
-            print(f"Warning: Unknown MiDaS model type '{MIDAS_MODEL_TYPE}'. Defaulting to DPT transform.")
-            transform_midas_loaded = midas_transforms_loaded.dpt_transform
-        print("MiDaS image transforms loaded successfully.")
-    except Exception as e:
-        print(f"Error: Could not load MiDaS image transforms.\nError message: {e}")
-        exit()
-
-    print(f"\n--- 開始處理資料夾中的影片: {VIDEO_FOLDER_PATH} ---")
-
-    video_files_to_process = []
-    if os.path.isdir(VIDEO_FOLDER_PATH):
-        for filename in os.listdir(VIDEO_FOLDER_PATH):
-            file_path = os.path.join(VIDEO_FOLDER_PATH, filename)
-            if os.path.isfile(file_path) and any(file_path.lower().endswith(ext) for ext in VIDEO_EXTENSIONS):
-                video_files_to_process.append(file_path)
-    else:
-        print(f"錯誤：指定的影片資料夾 '{VIDEO_FOLDER_PATH}' 不存在。請檢查路徑。")
-        exit()
-
-    if not video_files_to_process:
-        print(f"在資料夾 '{VIDEO_FOLDER_PATH}' 中未找到任何支援的影片檔案。請檢查資料夾內容和 VIDEO_EXTENSIONS。")
-    else:
-        for video_file in video_files_to_process:
-            print(f"\n>>>>>>>>>>>> 正在處理影片: {video_file} <<<<<<<<<<<<")
-            main(video_path=video_file,
-                 yolo_model=yolo_model_loaded,
-                 midas_model=midas_model_loaded,
-                 midas_transform=transform_midas_loaded,
-                 device=device,
-                 output_video_path=OUTPUT_VIDEO_PATH,
-                 conf_threshold=CONF_THRESHOLD,
-                 iou_threshold=IOU_THRESHOLD,
-                 yolo_imgsz=YOLO_IMGSZ,
-                 sort_max_age=SORT_MAX_AGE,
-                 sort_min_hits=SORT_MIN_HITS,
-                 sort_iou_threshold=SORT_IOU_THRESHOLD,
-                 target_classes=TARGET_CLASSES,
-                 process_fps=PROCESS_FPS,
-                 midas_output_scale_factor=MIDAS_OUTPUT_SCALE_FACTOR,
-                 MIDAS_K_CONVERT=MIDAS_K_CONVERT,
-                 MIDAS_C_CONVERT=MIDAS_C_CONVERT,
-                 MIDAS_MAX_VALID_VALUE=MIDAS_MAX_VALID_VALUE,
-                 MIDAS_MIN_VALID_VALUE=MIDAS_MIN_VALID_VALUE,
-                 display_raw_midas_value=display_raw_midas_value,
-                 OBSTACLE_ALERT_DISTANCE=OBSTACLE_ALERT_DISTANCE,
-                 MAIN_PATH_CENTER_WIDTH_PERCENTAGE=MAIN_PATH_CENTER_WIDTH_PERCENTAGE, # Pass new parameter
-                 DANGER_MAX_DISTANCE=DANGER_MAX_DISTANCE,
-                 DANGER_MIN_SAFE_DISTANCE=DANGER_MIN_SAFE_DISTANCE,
-                 WEIGHT_DISTANCE=WEIGHT_DISTANCE,
-                 WEIGHT_VELOCITY=WEIGHT_VELOCITY,
-                 WEIGHT_ACCELERATION=WEIGHT_ACCELERATION,
-                 VOICE_ALERT_COOLDOWN_OBSTACLE=VOICE_ALERT_COOLDOWN_OBSTACLE,
-                 VOICE_ALERT_COOLDOWN_LIGHT=VOICE_ALERT_COOLDOWN_LIGHT,
-                 DANGER_RESET_COOLDOWN=DANGER_RESET_COOLDOWN,
-                 screen_width=YOUR_SCREEN_WIDTH,
-                 screen_height=YOUR_SCREEN_HEIGHT
-            )
-            print(f">>>>>>>>>>>> 影片 {video_file} 處理完畢 <<<<<<<<<<<<\n")
-
-    print("\n所有影片偵測已停止。")+import os
+import cv2
+import torch
+import numpy as np
+import time
+from speak_queue_manager import SpeechQueueManager
+from PIL import Image, ImageDraw, ImageFont
+
+# Ensure sort.py is in the same directory
+from sort import Sort
+from ultralytics import YOLO
+
+# Temporal Transformer for sequence modeling (3-layer patch-based)
+from temporal_transformer import TemporalTransformer
+
+# Initialize transformer; moved to device inside ``main``.
+# Uses single-camera frames for temporal context.
+transformer = TemporalTransformer()
+
+# Global speech queue manager
+speech_mgr = SpeechQueueManager()
+
+
+def yolov12_detect(model, img, conf_threshold, iou_threshold, target_classes=None, imgsz=640):
+    """
+    Detects objects using the YOLOv12 model.
+    """
+    img_rgb = cv2.cvtColor(img, cv2.COLOR_BGR2RGB)
+    results = model.predict(source=img_rgb, imgsz=img_rgb.shape[1] if imgsz == 'auto' else imgsz, conf=conf_threshold, iou=iou_threshold, classes=target_classes, verbose=False)
+    detections = []
+    for r in results:
+        boxes = r.boxes
+        for box in boxes:
+            x1, y1, x2, y2 = map(int, box.xyxy[0].tolist())
+            confidence = float(box.conf[0])
+            class_id = int(box.cls[0])
+            detections.append([x1, y1, x2, y2, confidence, class_id])
+    if detections:
+        return np.array(detections, dtype=np.float32)
+    else:
+        return np.empty((0, 6), dtype=np.float32)
+
+def load_yolov12_model(weights_path):
+    """
+    Loads the YOLOv12 model.
+    """
+    print(f"Loading YOLOv12 model: {weights_path}...")
+    try:
+        model = YOLO(weights_path)
+        print("YOLOv12 model loaded successfully.")
+        return model
+    except Exception as e:
+        print(f"Error: Could not load YOLOv12 model. Check weights path or if the file is corrupted.\nError message: {e}")
+        return None
+
+def midas_value_to_distance(midas_value, K, C, max_valid_midas_value, min_valid_midas_value, return_raw=False):
+    """
+    Converts raw MiDaS depth values to approximate distance (meters).
+    """
+    if return_raw:
+        return midas_value
+
+    clamped_midas_value = np.clip(midas_value, min_valid_midas_value, max_valid_midas_value)
+
+    if clamped_midas_value <= C:
+        return float('inf')
+
+    denominator = clamped_midas_value - C
+    distance = K / denominator
+    return distance
+
+
+def normalize_brightness(img_rgb):
+    """Apply CLAHE to the V channel of an RGB image to reduce lighting variance."""
+    hsv = cv2.cvtColor(img_rgb, cv2.COLOR_RGB2HSV)
+    v = hsv[:, :, 2]
+    clahe = cv2.createCLAHE(clipLimit=2.0, tileGridSize=(8, 8))
+    hsv[:, :, 2] = clahe.apply(v)
+    return cv2.cvtColor(hsv, cv2.COLOR_HSV2RGB)
+
+
+def assess_collision_and_route(objects_info, distance_thresh):
+    """Assess potential collision threats and suggest a safe route.
+
+    Args:
+        objects_info: list of tuples ``(class_name, distance, track_id, direction,
+            is_static, in_main_path, fast_approach)`` produced in the main loop.
+        distance_thresh: float distance threshold in meters to consider objects
+            as potential hazards.
+
+    Returns:
+        A tuple ``(collision_msg, route_msg)`` where ``collision_msg`` describes
+        the most imminent threat (empty if none) and ``route_msg`` provides a
+        recommended direction to move.
+    """
+
+    if not objects_info:
+        return "", ""
+
+    left_blocked = any(obj[3] == "左前" and obj[1] <= distance_thresh for obj in objects_info)
+    right_blocked = any(obj[3] == "右前" and obj[1] <= distance_thresh for obj in objects_info)
+    center_blocked = any(obj[3] == "前方" and obj[1] <= distance_thresh for obj in objects_info)
+
+    # Consider obstacles in the main path that are either static or approaching quickly
+    threats = [
+        obj for obj in objects_info
+        if obj[5] and obj[1] <= distance_thresh and (obj[4] or obj[6])
+    ]
+
+    collision_msg = ""
+    if threats:
+        class_name, dist, _, direction, _, _, fast = min(threats, key=lambda x: x[1])
+        if fast:
+            collision_msg = f"{direction} {dist:.1f}公尺有快速接近的障礙物：{class_name}"
+        else:
+            collision_msg = f"{direction} {dist:.1f}公尺有障礙物：{class_name}"
+
+    route_msg = ""
+    if center_blocked:
+        if not left_blocked and not right_blocked:
+            route_msg = "建議直行"
+        elif not left_blocked:
+            route_msg = "建議向左行走"
+        elif not right_blocked:
+            route_msg = "建議向右行走"
+        else:
+            route_msg = "建議停下並等待"
+
+    return collision_msg, route_msg
+
+# --- Main Function (now accepts pre-loaded models and device) ---
+def main(video_path, yolo_model, midas_model, midas_transform, device, output_video_path=None,
+           conf_threshold=0.4,
+           iou_threshold=0.5,
+           yolo_imgsz=640,
+           sort_max_age=5,
+           sort_min_hits=1,
+           sort_iou_threshold=0.3,
+           target_classes=None,
+           process_fps=10,
+           midas_output_scale_factor=1.0,
+           # MiDaS depth value to distance conversion parameters
+           MIDAS_K_CONVERT=1600,
+           MIDAS_C_CONVERT=393,
+           MIDAS_MAX_VALID_VALUE=3000,
+           MIDAS_MIN_VALID_VALUE=460,
+           display_raw_midas_value=False,
+           # Obstacle Alert Parameter
+           OBSTACLE_ALERT_DISTANCE=5.0,
+           # New: Percentage of frame width considered as the "main path" for alerts
+           MAIN_PATH_CENTER_WIDTH_PERCENTAGE=0.4, # e.g., 0.4 for middle 40%
+           # Danger Assessment Parameters (simplified, only distance weight will be used effectively)
+           DANGER_MAX_DISTANCE=15.0,
+           DANGER_MIN_SAFE_DISTANCE=2.0,
+           WEIGHT_DISTANCE=100,
+           WEIGHT_VELOCITY=0,
+           WEIGHT_ACCELERATION=0,
+           # Voice alert cooldown time (seconds)
+           VOICE_ALERT_COOLDOWN_OBSTACLE=3.0,
+           VOICE_ALERT_COOLDOWN_LIGHT=5.0,
+           DANGER_RESET_COOLDOWN=2.0,
+           # Screen display parameters
+           screen_width=1920,
+           screen_height=1080
+           ):
+
+    # Initialize SORT tracker (moved inside main as it's stateful per video)
+    mot_tracker = Sort(max_age=sort_max_age, min_hits=sort_min_hits, iou_threshold=sort_iou_threshold)
+
+    last_alert_time = 0
+    last_spoken_alert_message = ""
+    last_effective_danger_level = "Safe"
+    global transformer
+    transformer = transformer.to(device)
+    transformer.eval()
+    FRAME_BUFFER_SIZE = 8
+    frame_buffer = []
+    fast_approach_flag = False
+
+    cap = cv2.VideoCapture(video_path)
+    if not cap.isOpened():
+        print(f"Error: Could not open video source {video_path}")
+        return
+
+    fps_video = int(cap.get(cv2.CAP_PROP_FPS))
+    if fps_video == 0:
+        fps_video = 30
+    frame_skip = max(1, int(round(fps_video / process_fps)))
+    output_fps = max(1, fps_video // frame_skip)
+    print(f"Input FPS: {fps_video}. Processing every {frame_skip} frame(s) (~{output_fps} FPS).")
+    original_width = int(cap.get(cv2.CAP_PROP_FRAME_WIDTH))
+    original_height = int(cap.get(cv2.CAP_PROP_FRAME_HEIGHT))
+    
+    if original_width == 0 or original_height == 0:
+        print("Warning: Video properties not read correctly. Defaulting to 640x480.")
+        original_width = 640
+        original_height = 480
+
+    # Calculate main path boundaries for alerts
+    main_path_left_bound = original_width * (0.5 - MAIN_PATH_CENTER_WIDTH_PERCENTAGE / 2)
+    main_path_right_bound = original_width * (0.5 + MAIN_PATH_CENTER_WIDTH_PERCENTAGE / 2)
+    print(f"Main path for alerts: X from {main_path_left_bound:.0f} to {main_path_right_bound:.0f} (total width {original_width})")
+
+
+    out = None
+    output_video_width = original_width
+    output_video_height = original_height
+    if output_video_path:
+        fourcc = cv2.VideoWriter_fourcc(*'mp4v')
+        out = cv2.VideoWriter(output_video_path, fourcc, output_fps, (output_video_width, output_video_height))
+
+    print(f"Starting to process video: {video_path} at ~{output_fps} FPS...")
+    frame_count = 0
+    raw_frame_idx = 0
+
+    MODEL_CLASSES = ['bicycle', 'bus', 'car', 'dog', 'Pedestrian Green Light',
+                     'Pedestrian Red Light', 'person', 'scooter',
+                     'Traffic Light Green', 'Traffic Light Red', 'Traffic Light Yellow',
+                     'transformer', 'truck']
+
+    PEDESTRIAN_GREEN_LIGHT_ID = MODEL_CLASSES.index('Pedestrian Green Light') if 'Pedestrian Green Light' in MODEL_CLASSES else -1
+    PEDESTRIAN_RED_LIGHT_ID = MODEL_CLASSES.index('Pedestrian Red Light') if 'Pedestrian Red Light' in MODEL_CLASSES else -1
+    TRAFFIC_LIGHT_GREEN_ID = MODEL_CLASSES.index('Traffic Light Green') if 'Traffic Light Green' in MODEL_CLASSES else -1
+    TRAFFIC_LIGHT_RED_ID = MODEL_CLASSES.index('Traffic Light Red') if 'Traffic Light Red' in MODEL_CLASSES else -1
+    TRAFFIC_LIGHT_YELLOW_ID = MODEL_CLASSES.index('Traffic Light Yellow') if 'Traffic Light Yellow' in MODEL_CLASSES else -1
+    
+    STATIC_OBSTACLE_CLASSES = ['transformer', 'bicycle', 'scooter', 'car', 'truck', 'bus'] # Added truck and bus
+
+    depth_map_cached = None
+    output_display_depth_cached = None
+
+    tracked_object_distance_history = {}
+    DISTANCE_HISTORY_LENGTH = 8
+
+    tracked_object_midas_history = {}
+    MIDAS_HISTORY_LENGTH = 15
+    MIDAS_TRIM_PERCENTAGE = 0.1
+
+    CHINESE_FONT_PATH = 'C:/Windows/Fonts/simhei.ttf' # Default Windows Chinese font
+
+    try:
+        font_size = 90
+        font_pil = ImageFont.truetype(CHINESE_FONT_PATH, font_size)
+    except IOError:
+        print(f"Warning: Could not load Chinese font from {CHINESE_FONT_PATH}. Chinese characters may not display correctly.")
+        font_pil = ImageFont.load_default()
+
+    while True:
+        ret, frame = cap.read()
+        if not ret:
+            break
+
+        raw_frame_idx += 1
+
+        is_detection_frame = (raw_frame_idx % frame_skip == 0)
+        if not is_detection_frame:
+
+        is_detection_frame = (raw_frame_idx % frame_skip == 0)
+        if not is_detection_frame:
+          continue
+
+        frame_count += 1
+
+        # Maintain temporal frame buffer
+        frame_tensor_buffer = torch.from_numpy(cv2.cvtColor(frame, cv2.COLOR_BGR2RGB)).permute(2, 0, 1).float() / 255.0
+        frame_buffer.append(frame_tensor_buffer)
+        if len(frame_buffer) > FRAME_BUFFER_SIZE:
+            frame_buffer.pop(0)
+
+        detections_yolo = yolov12_detect(yolo_model, frame, conf_threshold, iou_threshold, target_classes, yolo_imgsz)
+
+        img_rgb_midas = cv2.cvtColor(frame, cv2.COLOR_BGR2RGB)
+        img_rgb_midas = normalize_brightness(img_rgb_midas)
+
+        input_batch_midas = midas_transform(img_rgb_midas).to(device)
+
+        with torch.no_grad():
+            prediction_midas = midas_model(input_batch_midas)
+
+            target_height_midas = int(img_rgb_midas.shape[0] * midas_output_scale_factor)
+            target_width_midas = int(img_rgb_midas.shape[1] * midas_output_scale_factor)
+
+            prediction_midas = torch.nn.functional.interpolate(
+                prediction_midas.unsqueeze(1),
+                size=(target_height_midas, target_width_midas),
+                mode="bicubic",
+                align_corners=False,
+            ).squeeze()
+
+        depth_map_cached = prediction_midas.cpu().numpy()
+
+        grayscale_depth_output = cv2.normalize(depth_map_cached, None, 0, 255, cv2.NORM_MINMAX, cv2.CV_8U)
+        output_display_depth_cached = cv2.cvtColor(grayscale_depth_output, cv2.COLOR_GRAY2BGR)
+
+        if len(frame_buffer) == FRAME_BUFFER_SIZE:
+            with torch.no_grad():
+                seq_tensor = torch.stack(frame_buffer).to(device)
+                temporal_feats = transformer(seq_tensor)
+                if temporal_feats.size(0) >= 2:
+                    motion_score = (temporal_feats[-1] - temporal_feats[-2]).pow(2).mean().sqrt().item()
+                    fast_approach_flag = motion_score > 0.5
+                else:
+                    fast_approach_flag = False
+        else:
+            fast_approach_flag = False
+
+        tracks = mot_tracker.update(detections_yolo)
+
+        if output_display_depth_cached is not None:
+            raw_midas_map = depth_map_cached
+        else:
+            raw_midas_map = np.zeros(frame.shape[:2], dtype=np.float32)
+
+        all_detected_objects_info = [] # (class_name, distance, track_id, direction_text, is_static_obstacle, in_main_alert_path, fast_approach_flag)
+
+        pedestrian_red_light_detected = False
+        pedestrian_green_light_detected = False
+        traffic_light_red_detected = False
+        traffic_light_yellow_detected = False
+        traffic_light_green_detected = False
+
+        pil_img = Image.fromarray(cv2.cvtColor(frame, cv2.COLOR_BGR2RGB))
+        draw = ImageDraw.Draw(pil_img)
+
+        for track in tracks:
+            if len(track) < 7: # Ensure class_id is present
+                continue
+
+            x1_trk, y1_trk, x2_trk, y2_trk = map(int, track[:4])
+            track_id = int(track[4])
+            class_id = int(track[5])
+
+            class_name = "Unknown"
+            if 0 <= class_id < len(MODEL_CLASSES):
+                class_name = MODEL_CLASSES[class_id]
+            
+            is_static_obstacle = class_name in STATIC_OBSTACLE_CLASSES
+
+            if class_id == PEDESTRIAN_RED_LIGHT_ID:
+                pedestrian_red_light_detected = True
+            elif class_id == PEDESTRIAN_GREEN_LIGHT_ID:
+                pedestrian_green_light_detected = True
+            elif class_id == TRAFFIC_LIGHT_RED_ID:
+                traffic_light_red_detected = True
+            elif class_id == TRAFFIC_LIGHT_YELLOW_ID:
+                traffic_light_yellow_detected = True
+            elif class_id == TRAFFIC_LIGHT_GREEN_ID:
+                traffic_light_green_detected = True
+
+            object_region_x1 = max(0, x1_trk)
+            object_region_y1 = max(0, y1_trk)
+            object_region_x2 = min(raw_midas_map.shape[1], x2_trk)
+            object_region_y2 = min(raw_midas_map.shape[0], y2_trk)
+
+            current_avg_midas_value = None
+            if object_region_x2 > object_region_x1 and \
+               object_region_y2 > object_region_y1:
+                object_midas_region = raw_midas_map[object_region_y1:object_region_y2,
+                                                    object_region_x1:object_region_x2]
+
+                if object_midas_region.size > 0:
+                    sorted_midas_values = np.sort(object_midas_region.flatten())
+                    start_idx = int(len(sorted_midas_values) * MIDAS_TRIM_PERCENTAGE)
+                    end_idx = int(len(sorted_midas_values) * (1 - MIDAS_TRIM_PERCENTAGE))
+
+                    if end_idx > start_idx:
+                        trimmed_midas_values = sorted_midas_values[start_idx:end_idx]
+                        current_avg_midas_value = np.median(trimmed_midas_values)
+                    else:
+                        current_avg_midas_value = np.median(object_midas_region)
+
+            smoothed_midas_value = None
+            if current_avg_midas_value is not None:
+                if track_id not in tracked_object_midas_history:
+                    tracked_object_midas_history[track_id] = []
+
+                tracked_object_midas_history[track_id].append((current_avg_midas_value, frame_count))
+
+                if len(tracked_object_midas_history[track_id]) > MIDAS_HISTORY_LENGTH:
+                    tracked_object_midas_history[track_id].pop(0)
+
+                if len(tracked_object_midas_history[track_id]) > 0:
+                    midas_values_only = [val[0] for val in tracked_object_midas_history[track_id]]
+                    smoothed_midas_value = np.median(midas_values_only)
+
+            current_distance = None
+            distance_text = "D:N/A"
+
+            if smoothed_midas_value is not None:
+                if display_raw_midas_value:
+                    current_value_to_display = midas_value_to_distance(smoothed_midas_value,
+                                                                         K=MIDAS_K_CONVERT, C=MIDAS_C_CONVERT,
+                                                                         max_valid_midas_value=MIDAS_MAX_VALID_VALUE,
+                                                                         min_valid_midas_value=MIDAS_MIN_VALID_VALUE,
+                                                                         return_raw=True)
+                    distance_text = f"D_raw:{current_value_to_display:.2f}"
+                    current_distance = float('inf')
+                else:
+                    current_distance = midas_value_to_distance(smoothed_midas_value,
+                                                                 K=MIDAS_K_CONVERT, C=MIDAS_C_CONVERT,
+                                                                 max_valid_midas_value=MIDAS_MAX_VALID_VALUE,
+                                                                 min_valid_midas_value=MIDAS_MIN_VALID_VALUE)
+                    display_max_dist = DANGER_MAX_DISTANCE * 2
+                    if current_distance is not None and current_distance != float('inf'):
+                        if current_distance <= display_max_dist:
+                            distance_text = f"D:{current_distance:.2f}m"
+                        else:
+                            distance_text = f"D:>{int(display_max_dist)}m"
+                    else:
+                        distance_text = "D:N/A"
+
+            is_object_too_far = False
+            if current_distance is None or \
+               current_distance == float('inf') or \
+               (not display_raw_midas_value and current_distance > DANGER_MAX_DISTANCE * 1.5):
+                is_object_too_far = True
+                if track_id in tracked_object_distance_history:
+                    del tracked_object_distance_history[track_id]
+
+            box_color_rgb = (255, 165, 0) # Orange
+            text_color_individual = (255, 255, 255)
+
+            center_x_bbox = (x1_trk + x2_trk) / 2
+            left_zone_end_x = original_width * 0.35
+            right_zone_start_x = original_width * 0.65
+            
+            direction_text = "前方"
+            if center_x_bbox < left_zone_end_x:
+                direction_text = "左前"
+            elif center_x_bbox > right_zone_start_x:
+                direction_text = "右前"
+
+            # Determine if the object is in the "main path" for voice alerts
+            in_main_alert_path = False
+            if main_path_left_bound <= center_x_bbox <= main_path_right_bound:
+                in_main_alert_path = True
+
+
+            if not is_object_too_far and current_distance is not None and \
+               not display_raw_midas_value and \
+               class_id not in [PEDESTRIAN_GREEN_LIGHT_ID, PEDESTRIAN_RED_LIGHT_ID,
+                                 TRAFFIC_LIGHT_GREEN_ID, TRAFFIC_LIGHT_RED_ID, TRAFFIC_LIGHT_YELLOW_ID]:
+                # Store all relevant information, including whether it's in the main alert path
+                all_detected_objects_info.append((class_name, current_distance, track_id, direction_text, is_static_obstacle, in_main_alert_path, fast_approach_flag))
+
+            draw.rectangle([(x1_trk, y1_trk), (x2_trk, y2_trk)], outline=box_color_rgb, width=2)
+
+            text_lines = [
+                f"ID:{track_id} {class_name}",
+            ]
+
+            if not display_raw_midas_value:
+                text_lines.append(distance_text)
+            
+            text_lines.append(f"方向:{direction_text}")
+
+            y_offset = y1_trk
+            for i, line in enumerate(text_lines):
+                bbox = draw.textbbox((0, 0), line, font=font_pil)
+                text_width = bbox[2] - bbox[0]
+                text_height = bbox[3] - bbox[1]
+
+                text_x_bg = x1_trk
+                text_y_bg = y_offset - (text_height) - 5
+
+                if text_y_bg < 0:
+                    text_y_bg = y1_trk + (i * (text_height + 5)) + 5
+                    if y_offset < y1_trk:
+                        y_offset = text_y_bg
+
+                draw.rectangle([(text_x_bg, text_y_bg), (text_x_bg + text_width, text_y_bg + text_height)], fill=(0, 0, 0))
+                draw.text((text_x_bg, text_y_bg), line, font=font_pil, fill=text_color_individual)
+
+                if text_y_bg < y1_trk:
+                    y_offset = text_y_bg - 5
+                else:
+                    y_offset = text_y_bg + text_height + 5
+
+        frame = cv2.cvtColor(np.array(pil_img), cv2.COLOR_RGB2BGR)
+
+        if all_detected_objects_info:
+            # Sort by distance for general printing, not necessarily for voice alert logic
+            all_detected_objects_info.sort(key=lambda x: x[1]) 
+            print(f"\n--- Frame {frame_count}: Detected Objects ---")
+            for i, (class_name, distance, track_id, direction, is_static_obstacle, in_main_path, fast_approach) in enumerate(all_detected_objects_info[:5]):
+                static_status = "(靜態)" if is_static_obstacle else "(移動)"
+                main_path_status = "(主路徑)" if in_main_path else "(側邊)"
+                approach_status = "(快速接近)" if fast_approach else ""
+                print(f"  {i+1}. ID: {track_id}, 物體: {class_name}{static_status}{main_path_status}{approach_status}, 距離: {distance:.2f}m, 方向: {direction}")
+        else:
+            if frame_count % 30 == 0:
+                print(f"\n--- Frame {frame_count}: 未檢測到任何物體 ---")
+
+        current_time = time.time()
+        alert_message = ""
+        current_frame_effective_level = "Safe"
+
+        if not display_raw_midas_value:
+            alert_priority_order = {
+                "Safe": 0,
+                "Obstacle Alert": 1,
+                "Traffic Green": 2,
+                "Pedestrian Green": 3,
+                "Traffic Yellow": 4,
+                "Traffic Red": 5,
+                "Pedestrian Red": 6
+            }
+
+            if pedestrian_red_light_detected:
+                alert_message = "行人紅燈，請等待。"
+                current_frame_effective_level = "Pedestrian Red"
+            elif traffic_light_red_detected:
+                alert_message = "紅燈，請等待。"
+                current_frame_effective_level = "Traffic Red"
+            # Use transformer motion cues and depth to assess collision threats and plan route
+            else:
+                collision_msg, route_msg = assess_collision_and_route(
+                    all_detected_objects_info, OBSTACLE_ALERT_DISTANCE
+                )
+                if collision_msg:
+                    alert_message = collision_msg
+                    if route_msg:
+                        alert_message = f"{alert_message}，{route_msg}"
+                    alert_message += "，請注意！"
+                    current_frame_effective_level = "Obstacle Alert"
+            
+            # Continue with other light alerts if no critical obstacle alert
+            if not alert_message: # Only check other conditions if no alert has been set yet
+                if traffic_light_yellow_detected:
+                    alert_message = "黃燈，請注意！"
+                    current_frame_effective_level = "Traffic Yellow"
+                elif pedestrian_green_light_detected:
+                    alert_message = "行人綠燈，請通行。"
+                    current_frame_effective_level = "Pedestrian Green"
+                elif traffic_light_green_detected:
+                    alert_message = "綠燈，請通行。"
+                    current_frame_effective_level = "Traffic Green"
+
+
+            should_speak = False
+
+            if alert_message and is_detection_frame:
+                current_level_priority = alert_priority_order.get(current_frame_effective_level, 0)
+                last_level_priority = alert_priority_order.get(last_effective_danger_level, 0)
+
+                if current_level_priority > last_level_priority:
+                    should_speak = True
+                elif current_level_priority == last_level_priority and alert_message != last_spoken_alert_message:
+                    should_speak = True
+                elif current_level_priority == last_level_priority and alert_message == last_spoken_alert_message:
+                    # ✅ 修正：以語音播報所需時間作為冷卻間隔，防止過度重複播報
+                    cooldown_to_use = 3.5
+
+                    if (current_time - last_alert_time > cooldown_to_use):
+                        should_speak = True
+
+                if should_speak:
+                    speech_mgr.enqueue(alert_message)
+                    last_alert_time = current_time
+                    last_spoken_alert_message = alert_message
+                    last_effective_danger_level = current_frame_effective_level
+                    print(f"  ACTION: Speaking: '{alert_message}'")
+            elif is_detection_frame:
+                # 若無警告訊息，且冷卻時間已過，則重置語音狀態以便下次播報
+                if last_spoken_alert_message and (current_time - last_alert_time > DANGER_RESET_COOLDOWN):
+                    last_spoken_alert_message = ""
+                    last_effective_danger_level = "Safe"
+
+        combined_output_frame = frame.copy()
+
+        display_width_current = combined_output_frame.shape[1]
+        display_height_current = combined_output_frame.shape[0]
+
+        scale_factor_w = 1.0
+        scale_factor_h = 1.0
+        if display_width_current > screen_width:
+            scale_factor_w = screen_width / display_width_current
+        if display_height_current > screen_height:
+            scale_factor_h = screen_height / display_height_current
+
+        scale = min(scale_factor_w, scale_factor_h)
+
+        display_width_scaled = int(display_width_current * scale * 0.4) # Adjusted for better view on common screens
+        display_height_scaled = int(display_height_current * scale * 0.4)
+
+        window_name = "Obstacle Detection and Alert for Visually Impaired"
+        cv2.namedWindow(window_name, cv2.WINDOW_NORMAL)
+        cv2.resizeWindow(window_name, display_width_scaled, display_height_scaled)
+
+        cv2.imshow(window_name, combined_output_frame)
+
+        if out:
+            if combined_output_frame.shape[1] != output_video_width or \
+               combined_output_frame.shape[0] != output_video_height:
+                resized_for_output = cv2.resize(combined_output_frame, (output_video_width, output_video_height))
+                out.write(resized_for_output)
+            else:
+                out.write(combined_output_frame)
+
+        if cv2.waitKey(1) & 0xFF == ord('q'):
+            break
+
+    cap.release()
+    if out:
+        out.release()
+    cv2.destroyAllWindows()
+    print(f"Video: {video_path} processing complete.")
+
+
+if __name__ == '__main__':
+    # Set inference device (GPU preferred)
+    device = 'cuda' if torch.cuda.is_available() else 'cpu'
+    print(f"Detected compute device: {device}")
+
+    if device == 'cuda':
+        torch.backends.cudnn.benchmark = True
+
+    # --- Configuration Parameters ---
+    # 請根據您的實際文件路徑和需求修改以下參數！
+    # VVVVVV 請將此路徑替換為您 YOLOv12 模型權重檔案的實際路徑 VVVVVV
+    YOUR_YOLOV12_WEIGHTS = 'D:/yolov12/runs/detect/blind_guide_yolov12_s_run_1/weights/best.pt'
+    # ^^^^^^^^^^^^^^^^^^^^^^^^^^^^^^^^^^^^^^^^^^^^^^^^^^^^^^^^^^^^^^^^^^
+
+    # --- 影片偵測設定 ---
+    # VVVVVV 請將此路徑替換為您要偵測影片的資料夾路徑 VVVVVV
+    VIDEO_FOLDER_PATH = 'D:/yolov12/blind guide.v5i.yolov12/test/video'
+    # ^^^^^^^^^^^^^^^^^^^^^^^^^^^^^^^^^^^^^^^^^^^^^^^^^^^^^^
+    
+    # 預期的影片檔案副檔名
+    VIDEO_EXTENSIONS = ['.mp4', '.avi', '.mov', '.mkv', '.flv', '.wmv']
+
+    # 不保存輸出影片，因此設置為 None
+    OUTPUT_VIDEO_PATH = None 
+
+    MIDAS_MODEL_TYPE = "DPT_Hybrid" # Options: "DPT_Hybrid", "DPT_Large", "MiDaS_small"
+
+    # YOLO and SORT Parameters
+    CONF_THRESHOLD = 0.25           # Detection confidence threshold
+    IOU_THRESHOLD = 0.5             # IoU threshold for Non-Maximum Suppression (NMS)
+    YOLO_IMGSZ = 640                # YOLO input image size (can be int or 'auto')
+    SORT_MAX_AGE = 10               # SORT tracker: Maximum number of frames an object can be missing
+    SORT_MIN_HITS = 1               # Reduced to 1 so tracks persist even when detections are not continuous
+    SORT_IOU_THRESHOLD = 0.3        # SORT tracker: IoU threshold for object matching
+
+    TARGET_CLASSES = None           # List of specific classes to detect (None for all classes)
+
+    PROCESS_FPS = 10               # Downsample input video to this FPS for processing
+
+    MIDAS_OUTPUT_SCALE_FACTOR = 1.0 # Scaling factor for MiDaS output depth map (1.0 means same size as input frame)
+
+    # --- MiDaS Distance Conversion K and C Parameters ---
+    MIDAS_K_CONVERT = 3000
+    MIDAS_C_CONVERT = 450
+    MIDAS_MAX_VALID_VALUE = 3000
+    MIDAS_MIN_VALID_VALUE = 460 # Make sure this is greater than C_CONVERT
+
+    display_raw_midas_value=False
+
+    # --- OBSTACLE ALERT DISTANCE ---
+    OBSTACLE_ALERT_DISTANCE = 5.0 # 靜態障礙物提醒距離 (公尺)
+
+    # NEW: 主行徑路徑中央寬度百分比 (用於語音警報篩選)
+    # 例如：0.4 表示只對畫面中央 40% 寬度內的障礙物發出語音警報
+    MAIN_PATH_CENTER_WIDTH_PERCENTAGE = 0.4 
+
+    # Danger Assessment Parameters (內部計算用，不影響語音提醒分類)
+    DANGER_MAX_DISTANCE = 15.0 # 最大考慮距離
+    DANGER_MIN_SAFE_DISTANCE = 0.5 # 最小安全距離 (例如，如果物體距離小於此，則視為極近)
+    WEIGHT_DISTANCE = 100 # 距離權重為100%，表示只考慮距離
+    WEIGHT_VELOCITY = 0   # 速度權重設為0
+    WEIGHT_ACCELERATION = 0 # 加速度權重設為0
+
+    # --- VOICE ALERT COOLDOWN TIMES ---
+    VOICE_ALERT_COOLDOWN_OBSTACLE=3.0 # 靜態障礙物語音提示冷卻時間
+    VOICE_ALERT_COOLDOWN_LIGHT=5.0 # 交通燈語音提示冷卻時間
+    DANGER_RESET_COOLDOWN = 2.0 # 當沒有危險時，語音提示重置的冷卻時間
+
+    # Your screen resolution (please modify these values according to your actual setup!)
+    YOUR_SCREEN_WIDTH = 3840
+    YOUR_SCREEN_HEIGHT = 2160
+
+    print("\n--- 載入模型和初始化語音引擎 ---")
+    # 載入 YOLO 模型
+    yolo_model_loaded = load_yolov12_model(YOUR_YOLOV12_WEIGHTS)
+    if yolo_model_loaded is None:
+        print("無法載入 YOLO 模型，程式終止。")
+        exit()
+
+    # 載入 MiDaS 模型和轉換器
+    print(f"Loading MiDaS model ({MIDAS_MODEL_TYPE})... This might take some time to download (only first time).")
+    try:
+        midas_model_loaded = torch.hub.load("intel-isl/MiDaS", MIDAS_MODEL_TYPE)
+        midas_model_loaded.to(device)
+        midas_model_loaded.eval()
+        print("MiDaS model loaded successfully.")
+    except Exception as e:
+        print(f"Error: Could not load MiDaS model '{MIDAS_MODEL_TYPE}'. Check network connection or model name.\nError message: {e}")
+        exit()
+
+    print("Loading MiDaS image transforms...")
+    try:
+        midas_transforms_loaded = torch.hub.load("intel-isl/MiDaS", "transforms")
+        if MIDAS_MODEL_TYPE in ["DPT_Large", "DPT_Hybrid"]:
+            transform_midas_loaded = midas_transforms_loaded.dpt_transform
+        elif MIDAS_MODEL_TYPE == "MiDaS_small":
+            transform_midas_loaded = midas_transforms_loaded.small_transform
+        else:
+            print(f"Warning: Unknown MiDaS model type '{MIDAS_MODEL_TYPE}'. Defaulting to DPT transform.")
+            transform_midas_loaded = midas_transforms_loaded.dpt_transform
+        print("MiDaS image transforms loaded successfully.")
+    except Exception as e:
+        print(f"Error: Could not load MiDaS image transforms.\nError message: {e}")
+        exit()
+
+    print(f"\n--- 開始處理資料夾中的影片: {VIDEO_FOLDER_PATH} ---")
+
+    video_files_to_process = []
+    if os.path.isdir(VIDEO_FOLDER_PATH):
+        for filename in os.listdir(VIDEO_FOLDER_PATH):
+            file_path = os.path.join(VIDEO_FOLDER_PATH, filename)
+            if os.path.isfile(file_path) and any(file_path.lower().endswith(ext) for ext in VIDEO_EXTENSIONS):
+                video_files_to_process.append(file_path)
+    else:
+        print(f"錯誤：指定的影片資料夾 '{VIDEO_FOLDER_PATH}' 不存在。請檢查路徑。")
+        exit()
+
+    if not video_files_to_process:
+        print(f"在資料夾 '{VIDEO_FOLDER_PATH}' 中未找到任何支援的影片檔案。請檢查資料夾內容和 VIDEO_EXTENSIONS。")
+    else:
+        for video_file in video_files_to_process:
+            print(f"\n>>>>>>>>>>>> 正在處理影片: {video_file} <<<<<<<<<<<<")
+            main(video_path=video_file,
+                 yolo_model=yolo_model_loaded,
+                 midas_model=midas_model_loaded,
+                 midas_transform=transform_midas_loaded,
+                 device=device,
+                 output_video_path=OUTPUT_VIDEO_PATH,
+                 conf_threshold=CONF_THRESHOLD,
+                 iou_threshold=IOU_THRESHOLD,
+                 yolo_imgsz=YOLO_IMGSZ,
+                 sort_max_age=SORT_MAX_AGE,
+                 sort_min_hits=SORT_MIN_HITS,
+                 sort_iou_threshold=SORT_IOU_THRESHOLD,
+                 target_classes=TARGET_CLASSES,
+                 process_fps=PROCESS_FPS,
+                 midas_output_scale_factor=MIDAS_OUTPUT_SCALE_FACTOR,
+                 MIDAS_K_CONVERT=MIDAS_K_CONVERT,
+                 MIDAS_C_CONVERT=MIDAS_C_CONVERT,
+                 MIDAS_MAX_VALID_VALUE=MIDAS_MAX_VALID_VALUE,
+                 MIDAS_MIN_VALID_VALUE=MIDAS_MIN_VALID_VALUE,
+                 display_raw_midas_value=display_raw_midas_value,
+                 OBSTACLE_ALERT_DISTANCE=OBSTACLE_ALERT_DISTANCE,
+                 MAIN_PATH_CENTER_WIDTH_PERCENTAGE=MAIN_PATH_CENTER_WIDTH_PERCENTAGE, # Pass new parameter
+                 DANGER_MAX_DISTANCE=DANGER_MAX_DISTANCE,
+                 DANGER_MIN_SAFE_DISTANCE=DANGER_MIN_SAFE_DISTANCE,
+                 WEIGHT_DISTANCE=WEIGHT_DISTANCE,
+                 WEIGHT_VELOCITY=WEIGHT_VELOCITY,
+                 WEIGHT_ACCELERATION=WEIGHT_ACCELERATION,
+                 VOICE_ALERT_COOLDOWN_OBSTACLE=VOICE_ALERT_COOLDOWN_OBSTACLE,
+                 VOICE_ALERT_COOLDOWN_LIGHT=VOICE_ALERT_COOLDOWN_LIGHT,
+                 DANGER_RESET_COOLDOWN=DANGER_RESET_COOLDOWN,
+                 screen_width=YOUR_SCREEN_WIDTH,
+                 screen_height=YOUR_SCREEN_HEIGHT
+            )
+            print(f">>>>>>>>>>>> 影片 {video_file} 處理完畢 <<<<<<<<<<<<\n")
+
+    print("\n所有影片偵測已停止。")