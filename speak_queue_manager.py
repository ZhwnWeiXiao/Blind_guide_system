import threading
import time
import pyttsx3
from collections import deque

class SpeechItem:
    def __init__(self, message, obj_id=None, timestamp=None):
        self.message = message
        self.obj_id = obj_id
        self.timestamp = timestamp or time.time()

class SpeechQueueManager:
    def __init__(self, max_age_seconds=5.0):
        self.lock = threading.Lock()
        self.queue = deque()
        self.obj_id_map = {}
        self.max_age = max_age_seconds

        # ✅ 初始化語音引擎一次（供整個類別共用）
        self.engine = pyttsx3.init()
        self._setup_voice()

        self.engine.setProperty('rate', 180)
        self.engine.setProperty('volume', 0.9)

        # ✅ 啟動播報執行緒
        self.thread = threading.Thread(target=self._process_queue)
        self.thread.daemon = True
        self.thread.start()

<<<<<<< HEAD
=======
    def _setup_voice(self):
        voices = self.engine.getProperty('voices')
        chinese_voice_found = False
        for voice in voices:
            name = voice.name.lower()
            vid = voice.id.lower()
            if "taiwan" in name or "zh-tw" in vid:
                self.engine.setProperty('voice', voice.id)
                chinese_voice_found = True
                print(f"Set Taiwan Chinese voice: {voice.name} (ID: {voice.id})")
                break
            elif "chinese" in name or "zh" in vid:
                self.engine.setProperty('voice', voice.id)
                chinese_voice_found = True
                print(f"Set Chinese voice: {voice.name} (ID: {voice.id})")
                break
        if not chinese_voice_found:
            print("Warning: No Chinese voice found. Using fallback.")
            if voices:
                self.engine.setProperty('voice', voices[0].id)
                print(f"Fallback voice: {voices[0].name}")

>>>>>>> 5e49fbd6
    def enqueue(self, message, obj_id=None):
        now = time.time()
        with self.lock:
            if obj_id and obj_id in self.obj_id_map:
                existing = self.obj_id_map[obj_id]
                if existing.message != message:
                    existing.message = message
                    existing.timestamp = now
            else:
                item = SpeechItem(message, obj_id, now)
                self.queue.append(item)
                if obj_id:
                    self.obj_id_map[obj_id] = item

    def _create_engine(self):
        """Initialize a pyttsx3 engine configured for Chinese output."""
        engine = pyttsx3.init()
        voices = engine.getProperty('voices')
        chinese_voice_found = False
        for voice in voices:
            name = voice.name.lower()
            vid = voice.id.lower()
            if "taiwan" in name or "zh-tw" in vid:
                engine.setProperty('voice', voice.id)
                chinese_voice_found = True
                print(f"Set Taiwan Chinese voice: {voice.name} (ID: {voice.id})")
                break
            elif "chinese" in name or "zh" in vid:
                engine.setProperty('voice', voice.id)
                chinese_voice_found = True
                print(f"Set Chinese voice: {voice.name} (ID: {voice.id})")
                break
        if not chinese_voice_found:
            print(
                "Warning: No Chinese voice found. Voice prompts may not work correctly. "
                "Please check if your system has a Chinese language pack installed."
            )
            if voices:
                engine.setProperty('voice', voices[0].id)
                print(f"Falling back to default voice: {voices[0].name}")

        engine.setProperty('rate', 180)
        engine.setProperty('volume', 0.9)
        return engine

    def _process_queue(self):
        """Background thread to speak queued messages."""
        while True:
            with self.lock:
                now = time.time()
                # 清理過期
                while self.queue and (now - self.queue[0].timestamp > self.max_age):
                    old_item = self.queue.popleft()
                    if old_item.obj_id in self.obj_id_map:
                        del self.obj_id_map[old_item.obj_id]

                if self.queue:
                    item = self.queue.popleft()
                    if item.obj_id in self.obj_id_map:
                        del self.obj_id_map[item.obj_id]
                else:
                    item = None

            if item:
                try:
<<<<<<< HEAD
                    engine = self._create_engine()
                    engine.say(item.message)
                    engine.runAndWait()
                    engine.stop()
=======
                    self.engine.say(item.message)
                    self.engine.runAndWait()
                    print(f"[Speech] {item.message}")
>>>>>>> 5e49fbd6
                except Exception as e:
                    print(f"[Speech Error] {e}")
            else:
                time.sleep(0.1)<|MERGE_RESOLUTION|>--- conflicted
+++ resolved
@@ -16,56 +16,10 @@
         self.obj_id_map = {}
         self.max_age = max_age_seconds
 
-        # ✅ 初始化語音引擎一次（供整個類別共用）
-        self.engine = pyttsx3.init()
-        self._setup_voice()
-
-        self.engine.setProperty('rate', 180)
-        self.engine.setProperty('volume', 0.9)
-
         # ✅ 啟動播報執行緒
         self.thread = threading.Thread(target=self._process_queue)
         self.thread.daemon = True
         self.thread.start()
-
-<<<<<<< HEAD
-=======
-    def _setup_voice(self):
-        voices = self.engine.getProperty('voices')
-        chinese_voice_found = False
-        for voice in voices:
-            name = voice.name.lower()
-            vid = voice.id.lower()
-            if "taiwan" in name or "zh-tw" in vid:
-                self.engine.setProperty('voice', voice.id)
-                chinese_voice_found = True
-                print(f"Set Taiwan Chinese voice: {voice.name} (ID: {voice.id})")
-                break
-            elif "chinese" in name or "zh" in vid:
-                self.engine.setProperty('voice', voice.id)
-                chinese_voice_found = True
-                print(f"Set Chinese voice: {voice.name} (ID: {voice.id})")
-                break
-        if not chinese_voice_found:
-            print("Warning: No Chinese voice found. Using fallback.")
-            if voices:
-                self.engine.setProperty('voice', voices[0].id)
-                print(f"Fallback voice: {voices[0].name}")
-
->>>>>>> 5e49fbd6
-    def enqueue(self, message, obj_id=None):
-        now = time.time()
-        with self.lock:
-            if obj_id and obj_id in self.obj_id_map:
-                existing = self.obj_id_map[obj_id]
-                if existing.message != message:
-                    existing.message = message
-                    existing.timestamp = now
-            else:
-                item = SpeechItem(message, obj_id, now)
-                self.queue.append(item)
-                if obj_id:
-                    self.obj_id_map[obj_id] = item
 
     def _create_engine(self):
         """Initialize a pyttsx3 engine configured for Chinese output."""
@@ -86,24 +40,35 @@
                 print(f"Set Chinese voice: {voice.name} (ID: {voice.id})")
                 break
         if not chinese_voice_found:
-            print(
-                "Warning: No Chinese voice found. Voice prompts may not work correctly. "
-                "Please check if your system has a Chinese language pack installed."
-            )
+            print("Warning: No Chinese voice found. Using fallback.")
             if voices:
                 engine.setProperty('voice', voices[0].id)
-                print(f"Falling back to default voice: {voices[0].name}")
+                print(f"Fallback voice: {voices[0].name}")
 
         engine.setProperty('rate', 180)
         engine.setProperty('volume', 0.9)
         return engine
 
+    def enqueue(self, message, obj_id=None):
+        now = time.time()
+        with self.lock:
+            if obj_id and obj_id in self.obj_id_map:
+                existing = self.obj_id_map[obj_id]
+                if existing.message != message:
+                    existing.message = message
+                    existing.timestamp = now
+            else:
+                item = SpeechItem(message, obj_id, now)
+                self.queue.append(item)
+                if obj_id:
+                    self.obj_id_map[obj_id] = item
+
     def _process_queue(self):
         """Background thread to speak queued messages."""
         while True:
+            item = None
             with self.lock:
                 now = time.time()
-                # 清理過期
                 while self.queue and (now - self.queue[0].timestamp > self.max_age):
                     old_item = self.queue.popleft()
                     if old_item.obj_id in self.obj_id_map:
@@ -113,21 +78,14 @@
                     item = self.queue.popleft()
                     if item.obj_id in self.obj_id_map:
                         del self.obj_id_map[item.obj_id]
-                else:
-                    item = None
 
             if item:
                 try:
-<<<<<<< HEAD
                     engine = self._create_engine()
                     engine.say(item.message)
                     engine.runAndWait()
                     engine.stop()
-=======
-                    self.engine.say(item.message)
-                    self.engine.runAndWait()
                     print(f"[Speech] {item.message}")
->>>>>>> 5e49fbd6
                 except Exception as e:
                     print(f"[Speech Error] {e}")
             else:
