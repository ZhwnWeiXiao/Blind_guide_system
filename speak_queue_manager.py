import threading
import time
import pyttsx3
from collections import deque

class SpeechItem:
    def __init__(self, message, obj_id=None, timestamp=None):
        self.message = message
        self.obj_id = obj_id
        self.timestamp = timestamp or time.time()

class SpeechQueueManager:
    def __init__(self, max_age_seconds=5.0):
        self.lock = threading.Lock()
        self.queue = deque()
        self.obj_id_map = {}
        self.max_age = max_age_seconds

        # ✅ 啟動播報執行緒
        self.thread = threading.Thread(target=self._process_queue)
        self.thread.daemon = True
        self.thread.start()

<<<<<<< HEAD
=======
    def _create_engine(self):
        """Initialize a pyttsx3 engine configured for Chinese output."""
        engine = pyttsx3.init()
        voices = engine.getProperty('voices')
        chinese_voice_found = False
        for voice in voices:
            name = voice.name.lower()
            vid = voice.id.lower()
            if "taiwan" in name or "zh-tw" in vid:
                engine.setProperty('voice', voice.id)
                chinese_voice_found = True
                print(f"Set Taiwan Chinese voice: {voice.name} (ID: {voice.id})")
                break
            elif "chinese" in name or "zh" in vid:
                engine.setProperty('voice', voice.id)
                chinese_voice_found = True
                print(f"Set Chinese voice: {voice.name} (ID: {voice.id})")
                break
        if not chinese_voice_found:
            print("Warning: No Chinese voice found. Using fallback.")
            if voices:
                engine.setProperty('voice', voices[0].id)
                print(f"Fallback voice: {voices[0].name}")

        engine.setProperty('rate', 180)
        engine.setProperty('volume', 0.9)
        return engine

>>>>>>> 47981cf3
    def enqueue(self, message, obj_id=None):
        now = time.time()
        with self.lock:
            if obj_id and obj_id in self.obj_id_map:
                existing = self.obj_id_map[obj_id]
                if existing.message != message:
                    existing.message = message
                    existing.timestamp = now
            else:
                item = SpeechItem(message, obj_id, now)
                self.queue.append(item)
                if obj_id:
                    self.obj_id_map[obj_id] = item

    def _create_engine(self):
        """Initialize a pyttsx3 engine configured for Chinese output."""
        engine = pyttsx3.init()
        voices = engine.getProperty('voices')
        chinese_voice_found = False
        for voice in voices:
            name = voice.name.lower()
            vid = voice.id.lower()
            if "taiwan" in name or "zh-tw" in vid:
                engine.setProperty('voice', voice.id)
                chinese_voice_found = True
                print(f"Set Taiwan Chinese voice: {voice.name} (ID: {voice.id})")
                break
            elif "chinese" in name or "zh" in vid:
                engine.setProperty('voice', voice.id)
                chinese_voice_found = True
                print(f"Set Chinese voice: {voice.name} (ID: {voice.id})")
                break
        if not chinese_voice_found:
            print(
                "Warning: No Chinese voice found. Voice prompts may not work correctly. "
                "Please check if your system has a Chinese language pack installed."
            )
            if voices:
                engine.setProperty('voice', voices[0].id)
                print(f"Falling back to default voice: {voices[0].name}")

        engine.setProperty('rate', 180)
        engine.setProperty('volume', 0.9)
        return engine

    def _process_queue(self):
        """Background thread to speak queued messages."""
        while True:
            item = None
            with self.lock:
                now = time.time()
                while self.queue and (now - self.queue[0].timestamp > self.max_age):
                    old_item = self.queue.popleft()
                    if old_item.obj_id in self.obj_id_map:
                        del self.obj_id_map[old_item.obj_id]

                if self.queue:
                    item = self.queue.popleft()
                    if item.obj_id in self.obj_id_map:
                        del self.obj_id_map[item.obj_id]

            if item:
                try:
                    engine = self._create_engine()
                    engine.say(item.message)
                    engine.runAndWait()
                    engine.stop()
<<<<<<< HEAD
=======
                    print(f"[Speech] {item.message}")
>>>>>>> 47981cf3
                except Exception as e:
                    print(f"[Speech Error] {e}")
            else:
                time.sleep(0.1)<|MERGE_RESOLUTION|>--- conflicted
+++ resolved
@@ -16,42 +16,38 @@
         self.obj_id_map = {}
         self.max_age = max_age_seconds
 
+        # ✅ 初始化語音引擎一次
+        self.engine = pyttsx3.init()
+        self._setup_voice()
+        self.engine.setProperty('rate', 180)
+        self.engine.setProperty('volume', 0.9)
+
         # ✅ 啟動播報執行緒
         self.thread = threading.Thread(target=self._process_queue)
         self.thread.daemon = True
         self.thread.start()
 
-<<<<<<< HEAD
-=======
-    def _create_engine(self):
-        """Initialize a pyttsx3 engine configured for Chinese output."""
-        engine = pyttsx3.init()
-        voices = engine.getProperty('voices')
+    def _setup_voice(self):
+        voices = self.engine.getProperty('voices')
         chinese_voice_found = False
         for voice in voices:
             name = voice.name.lower()
             vid = voice.id.lower()
             if "taiwan" in name or "zh-tw" in vid:
-                engine.setProperty('voice', voice.id)
+                self.engine.setProperty('voice', voice.id)
                 chinese_voice_found = True
-                print(f"Set Taiwan Chinese voice: {voice.name} (ID: {voice.id})")
+                print(f"✅ 使用台灣中文語音: {voice.name}")
                 break
             elif "chinese" in name or "zh" in vid:
-                engine.setProperty('voice', voice.id)
+                self.engine.setProperty('voice', voice.id)
                 chinese_voice_found = True
-                print(f"Set Chinese voice: {voice.name} (ID: {voice.id})")
+                print(f"✅ 使用中文語音: {voice.name}")
                 break
         if not chinese_voice_found:
-            print("Warning: No Chinese voice found. Using fallback.")
+            print("⚠️ 找不到中文語音，使用預設語音")
             if voices:
-                engine.setProperty('voice', voices[0].id)
-                print(f"Fallback voice: {voices[0].name}")
+                self.engine.setProperty('voice', voices[0].id)
 
-        engine.setProperty('rate', 180)
-        engine.setProperty('volume', 0.9)
-        return engine
-
->>>>>>> 47981cf3
     def enqueue(self, message, obj_id=None):
         now = time.time()
         with self.lock:
@@ -66,48 +62,15 @@
                 if obj_id:
                     self.obj_id_map[obj_id] = item
 
-    def _create_engine(self):
-        """Initialize a pyttsx3 engine configured for Chinese output."""
-        engine = pyttsx3.init()
-        voices = engine.getProperty('voices')
-        chinese_voice_found = False
-        for voice in voices:
-            name = voice.name.lower()
-            vid = voice.id.lower()
-            if "taiwan" in name or "zh-tw" in vid:
-                engine.setProperty('voice', voice.id)
-                chinese_voice_found = True
-                print(f"Set Taiwan Chinese voice: {voice.name} (ID: {voice.id})")
-                break
-            elif "chinese" in name or "zh" in vid:
-                engine.setProperty('voice', voice.id)
-                chinese_voice_found = True
-                print(f"Set Chinese voice: {voice.name} (ID: {voice.id})")
-                break
-        if not chinese_voice_found:
-            print(
-                "Warning: No Chinese voice found. Voice prompts may not work correctly. "
-                "Please check if your system has a Chinese language pack installed."
-            )
-            if voices:
-                engine.setProperty('voice', voices[0].id)
-                print(f"Falling back to default voice: {voices[0].name}")
-
-        engine.setProperty('rate', 180)
-        engine.setProperty('volume', 0.9)
-        return engine
-
     def _process_queue(self):
-        """Background thread to speak queued messages."""
         while True:
             item = None
             with self.lock:
                 now = time.time()
                 while self.queue and (now - self.queue[0].timestamp > self.max_age):
-                    old_item = self.queue.popleft()
-                    if old_item.obj_id in self.obj_id_map:
-                        del self.obj_id_map[old_item.obj_id]
-
+                    old = self.queue.popleft()
+                    if old.obj_id in self.obj_id_map:
+                        del self.obj_id_map[old.obj_id]
                 if self.queue:
                     item = self.queue.popleft()
                     if item.obj_id in self.obj_id_map:
@@ -115,14 +78,9 @@
 
             if item:
                 try:
-                    engine = self._create_engine()
-                    engine.say(item.message)
-                    engine.runAndWait()
-                    engine.stop()
-<<<<<<< HEAD
-=======
+                    self.engine.say(item.message)
+                    self.engine.runAndWait()
                     print(f"[Speech] {item.message}")
->>>>>>> 47981cf3
                 except Exception as e:
                     print(f"[Speech Error] {e}")
             else:
